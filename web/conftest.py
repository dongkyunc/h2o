import inspect
import re
from collections import defaultdict
from contextlib import contextmanager
from datetime import datetime
from distutils.sysconfig import get_python_lib
import pytest
import factory

from django.conf import settings
from django.db import connections
from django.db.backends.base.base import BaseDatabaseWrapper
from django.test.utils import CaptureQueriesContext
from django.utils import timezone
from django.db.backends import utils as django_db_utils

from main.models import ContentNode, User, Casebook, Section, Resource, ContentCollaborator, Link, TextBlock, \
    Case, CaseCourt, ContentAnnotation
from main.utils import re_split_offsets

from test.test_helpers import dump_casebook_outline


# This file defines test fixtures available to all tests.
# To see available fixtures run pytest --fixtures


### pytest configuration ###

def pytest_addoption(parser):
    """
        Custom command line options.
    """
    parser.addoption(
        "--write-files",
        default=False,
        action='store_true',
        help="Tests that compare to files on disk should instead update those files"
    )


### internal helpers ###

# functions used within this file to set up fixtures

def register_factory(cls):
    """
        Decorator to take a factory class and inject test fixtures. For example,

            @register_factory
            class UserFactory

        will inject the fixtures "user_factory" (equivalent to UserFactory) and "user" (equivalent to UserFactory()).

        This is basically the same as the @register decorator provided by the pytest_factoryboy package,
        but because it's simpler it seems to work better with RelatedFactory and SubFactory.
    """
    camel_case_name = re.sub('((?<=[a-z0-9])[A-Z]|(?!^)[A-Z](?=[a-z]))', r'_\1', cls.__name__).lower()

    @pytest.fixture
    def factory_fixture(db):
        return cls

    @pytest.fixture
    def instance_fixture(db):
        return cls()

    globals()[camel_case_name] = factory_fixture
    globals()[camel_case_name.rsplit('_factory', 1)[0]] = instance_fixture

    return cls


### model factories ###


@register_factory
class UserFactory(factory.DjangoModelFactory):
    class Meta:
        model = User

    email_address = factory.Sequence(lambda n: 'user%s@example.com' % n)
    attribution = factory.Sequence(lambda n: 'Some User %s' % n)
    affiliation = factory.Sequence(lambda n: 'Affiliation %s' % n)
    is_active = True

@register_factory
class UnconfirmedUserFactory(UserFactory):
    is_active = False

@register_factory
class AdminUserFactory(UserFactory):
    attribution='Admin'
    is_staff = True
    is_superuser = True


@register_factory
class ContentNodeFactory(factory.DjangoModelFactory):
    class Meta:
        model = ContentNode

    public = True
    created_at = factory.LazyFunction(timezone.now)
    ordinals=[]


@register_factory
class CasebookFactory(ContentNodeFactory):
    class Meta:
        model = Casebook

    contentcollaborator_set = factory.RelatedFactory('conftest.ContentCollaboratorFactory', 'content', can_edit=True)
    title = factory.Sequence(lambda n: 'Some Title %s' % n)
    public = True
    provenance = []


@register_factory
class PrivateCasebookFactory(CasebookFactory):
    public = False
    contentcollaborator_set = factory.RelatedFactory('conftest.ContentCollaboratorFactory', 'content', can_edit=True)


@register_factory
class DraftCasebookFactory(CasebookFactory):
    public = False
    draft_mode_of_published_casebook=True
    provenance = factory.LazyAttribute(lambda _: [CasebookFactory.create().id])
    contentcollaborator_set = factory.RelatedFactory('conftest.ContentCollaboratorFactory', 'content', can_edit=True)
<<<<<<< HEAD

=======
>>>>>>> 13440329


@register_factory
class SectionFactory(ContentNodeFactory):
    class Meta:
        model = Section

    casebook = factory.SubFactory(CasebookFactory)
    ordinals = [1]
    title = factory.Sequence(lambda n: 'Some Section %s' % n)





@register_factory
class ContentCollaboratorFactory(factory.DjangoModelFactory):
    class Meta:
        model = ContentCollaborator

    user = factory.SubFactory(UserFactory, verified_professor=True)
    content = factory.SubFactory(CasebookFactory)
    has_attribution = True
    can_edit = True


@register_factory
class LinkFactory(factory.DjangoModelFactory):
    class Meta:
        model = Link

    name = factory.Sequence(lambda n: 'Some Link Name %s' % n)
    description = factory.Sequence(lambda n: 'Some Link Description %s' % n)
    url = factory.Sequence(lambda n: 'https://example.com/%s' % n)
    public = True


@register_factory
class TextBlockFactory(factory.DjangoModelFactory):
    class Meta:
        model = TextBlock

    name = factory.Sequence(lambda n: 'Some TextBlock Name %s' % n)
    description = factory.Sequence(lambda n: 'Some TextBlock Description %s' % n)
    content = factory.Sequence(lambda n: 'Some TextBlock Content %s' % n)
    public = True
    created_via_import = False


@register_factory
class CaseCourtFactory(factory.DjangoModelFactory):
    class Meta:
        model = CaseCourt

    name_abbreviation = factory.Sequence(lambda n: 'Sm. Ct. Name Abbrev. %s' % n)
    name = factory.Sequence(lambda n: 'Some Court Name %s' % n)


@register_factory
class CaseFactory(factory.DjangoModelFactory):
    class Meta:
        model = Case

    name_abbreviation = factory.Sequence(lambda n: 'Foo%s v. Bar%s' % (n, n))
    name = factory.Sequence(lambda n: 'Foo Foo%s vs. Bar Bar%s' % (n, n))
    public = True
    created_via_import = False
    content = factory.Sequence(lambda n: 'Some Case Content %s' % n)
    case_court = factory.SubFactory(CaseCourtFactory)
    decision_date = datetime(1900, 1, 1)
    citations = [{'cite': '1 Mass. 1'}, {'cite': '2 Jones 2'}]


@register_factory
class PrivateCaseFactory(CaseFactory):
    public = False


@register_factory
class ResourceFactory(ContentNodeFactory):
    class Meta:
        model = Resource
        exclude = ('resource',)

    casebook = factory.SubFactory(CasebookFactory)
    resource_type = 'Case'

    @factory.lazy_attribute
    def resource(self):
        if self.resource_type == 'Case':
            return CaseFactory()
        elif self.resource_type == 'Link':
            return LinkFactory()
        else:
            return TextBlockFactory()

    resource_id = factory.SelfAttribute('resource.id')
    title = factory.LazyAttribute(lambda o: o.resource.get_name())


@register_factory
class ContentAnnotationFactory(factory.DjangoModelFactory):
    class Meta:
        model = ContentAnnotation

    start_paragraph = 1
    start_offset = 0
    end_offset = 10
    kind = 'highlight'
    global_start_offset = 0
    global_end_offset = 10


@register_factory
class PublishedAnnotationFactory(ContentAnnotationFactory):
    resource=factory.SubFactory(ResourceFactory)


@register_factory
class PrivateAnnotationFactory(ContentAnnotationFactory):
    resource=factory.SubFactory(ResourceFactory, casebook=factory.SubFactory(PrivateCasebookFactory))


### fixture functions ###

# these can be injected on demand with getfixture() in doctests, or as function arguments in test files

@pytest.fixture
def casebook_tree(casebook_factory):
    """
        Return a list of Casebooks representing a version tree like:
            - root
                - c_1
                    - c_1_1
                    - c_1_2
                - c_2
    """
    root = casebook_factory()
    c_1 = casebook_factory(provenance=[root.id])
    c_2 = casebook_factory(provenance=[root.id])
    c_1_1 = casebook_factory(provenance=c_1.provenance + [c_1.id])
    c_1_2 = casebook_factory(provenance=c_1.provenance + [c_1.id])
    return [root, c_1, c_2, c_1_1, c_1_2]


@pytest.fixture
def annotations_factory(db):
    """
        Return a factory function that makes annotated casebooks from brackets in HTML. Example:

        >>> _, annotations_factory = [getfixture(f) for f in ['reset_sequences', 'annotations_factory']]
        >>> casebook, resource = annotations_factory('Case', '<p>[replace]This[/replace] [highlight]is[/highlight] [elide]a[/elide] [note]case[/note].</p>')
        >>> assert dump_casebook_outline(casebook) == [
        ...     'Casebook<1>: Some Title 0',
        ...     ' Section<2>: Some Section 1',
        ...     '  ContentNode<3> -> Case<1>: Foo Foo0 vs. Bar Bar0',
        ...     '   ContentAnnotation<1>: replace 0-4',
        ...     '   ContentAnnotation<2>: highlight 5-7',
        ...     '   ContentAnnotation<3>: elide 8-9',
        ...     '   ContentAnnotation<4>: note 10-14',
        ... ]
    """
    def factory(resource_type, html, casebook=None, ordinals=None):

        # create casebook, resource, resource_target, and annotations
        if not casebook:
            casebook = CasebookFactory()
            SectionFactory(casebook=casebook, ordinals=[1])
            ordinals = [1, 1]
        resource_target = {'Case': CaseFactory, 'TextBlock': TextBlockFactory}[resource_type](content=html)
        resource = ResourceFactory(casebook=casebook, ordinals=ordinals, resource_type=resource_type, resource=resource_target)

        # retrieve the processed, cleansed html of the saved resource
        processed_html = resource.resource.content

        # strip html tags, break apart the text, and get annotation brackets and offsets
        text = re.sub(r'<[^>]+?>', '', processed_html)
        html_strs, annotation_offsets, annotation_strs = re_split_offsets(r'\[/?.+?\]', text)

        # resave the resource's content with the annotating brackets stripped
        content = re.sub(r'\[.*?\]', '', processed_html)
        resource.resource.content = content
        resource.resource.save()

        # create each annotation. to support overlapping annotations, pop off each starting annotation and then find
        # the nearest ending annotation:
        annotations = list(zip(annotation_strs, annotation_offsets))
        while annotations:
            annotation_str, annotation_offset = annotations.pop(0)
            kind, content = (annotation_str[1:-1].split(" ", 1) + [None])[:2]
            closing_annotation_str = '[/%s]' % kind
            try:
                closing_index = next(i for i in range(len(annotations)) if annotations[i][0] == closing_annotation_str)
            except StopIteration:
                raise Exception("Closing annotation %s not found." % closing_annotation_str)
            _, closing_annotation_offset = annotations.pop(closing_index)
            ContentAnnotationFactory(resource=resource, kind=kind, content=content, global_start_offset=annotation_offset, global_end_offset=closing_annotation_offset)

        return casebook, resource
    return factory


@pytest.fixture
def full_casebook_parts_factory(db):
    """
        Create:
            - owner
            - casebook
                - section
                    - resource -> textblock
                    - resource -> case
                        - annotation
                        - annotation
                    - resource -> link
                    - section
                         - resource -> textblock
                         - resource -> case
                             - annotation
                             - annotation
                         - resource -> link
                - section
    """
    def factory(public=True):
        user = UserFactory()
        casebook = CasebookFactory(contentcollaborator_set__user=user, public=public)
        s_1 = SectionFactory(casebook=casebook, ordinals=[1])
        r_1_1 = ResourceFactory(casebook=casebook, ordinals=[1, 1], resource_type='TextBlock')
        r_1_2 = case_resource = ResourceFactory(casebook=casebook, ordinals=[1, 2], resource_type='Case')
        ContentAnnotationFactory(resource=case_resource)
        ContentAnnotationFactory(resource=case_resource, kind='elide')
        r_1_3 = ResourceFactory(casebook=casebook, ordinals=[1, 3], resource_type='Link')
        s_1_4 = SectionFactory(casebook=casebook,  ordinals=[1, 4])
        r_1_4_1 = ResourceFactory(casebook=casebook, ordinals=[1, 4, 1], resource_type='TextBlock')
        r_1_4_2 = case_resource = ResourceFactory(casebook=casebook, ordinals=[1, 4, 2], resource_type='Case')
        ContentAnnotationFactory(resource=case_resource, kind='note')
        ContentAnnotationFactory(resource=case_resource, kind='replace')
        r_1_4_3 = ResourceFactory(casebook=casebook, ordinals=[1, 4, 3], resource_type='Link')
        s_2 = SectionFactory(casebook=casebook, ordinals=[2])
        return [casebook, s_1, r_1_1, r_1_2, r_1_3, s_1_4, r_1_4_1, r_1_4_2, r_1_4_3, s_2]
    return factory


@pytest.fixture
def full_casebook_parts(full_casebook_parts_factory):
    return full_casebook_parts_factory()


@pytest.fixture
def full_casebook(full_casebook_parts):
    return full_casebook_parts[0]


@pytest.fixture
def full_private_casebook(full_casebook_parts_factory):
    """
        The same as full_casebook, except private

        >>> private, published = [getfixture(f) for f in ['full_private_casebook', 'full_casebook']]
        >>> assert private.is_private and not published.is_private
        >>> assert all(node.is_private for node in private.contents.all())
    """
    return full_casebook_parts_factory(public=False)[0]


@pytest.fixture
def full_casebook_parts_with_draft(full_casebook_parts_factory):
    """
        The same as full_casebook, except has an in-progress draft

        >>> has_draft, draftless = [getfixture(f) for f in ['full_casebook_with_draft', 'full_casebook']]
        >>> assert has_draft.has_draft
        >>> assert not draftless.has_draft
        >>> assert all(node.has_draft for node in has_draft.contents.all())
        >>> assert has_draft.is_public
        >>> assert has_draft.draft.is_private
    """
    # Use full_casebook_parts_factory instead of the full_casebook fixture
    # so that full_casebook_with_draft and full_casebook are independent objects
    # and can be used within the same test
    casebook, s_1, r_1_1, r_1_2, r_1_3, s_1_4, r_1_4_1, r_1_4_2, r_1_4_3, s_2 = full_casebook_parts_factory()
    casebook.make_draft()
    return [casebook, s_1, r_1_1, r_1_2, r_1_3, s_1_4, r_1_4_1, r_1_4_2, r_1_4_3, s_2]


@pytest.fixture
def full_casebook_with_draft(full_casebook_parts_with_draft):
    return full_casebook_parts_with_draft[0]


@pytest.fixture
def casebook_sections_factory(casebook_factory, section_factory):
    """
        Factory that returns a casebook plus a set of sections with the given ordinals.
    """
    def factory(*ords):
        casebook = casebook_factory()
        sections_by_ordinal = {}
        for ord in ords:
            sections_by_ordinal[ord] = section_factory(casebook=casebook, ordinals=ord)
        return casebook, sections_by_ordinal
    return factory


@pytest.fixture
def other_user(user_factory):
    """ A user who has no relationship to a given casebook. """
    return user_factory()


@pytest.fixture
def capapi_mock(requests_mock):
    """
        Mock responses for queries run by CAP import functions.
    """
    # mock citation search results
    requests_mock.get('/v1/cases/', json={
        "count": 2,
        "results": [
            {
                "id": 1,
                "name_abbreviation": "1-800 Contacts, Inc. v. Lens.Com, Inc.",
                "citations": [
                    {
                        "cite": "722 F.3d 1229",
                        "type": "official"
                    }
                ],
                "decision_date": "2013-07-16",
            },
            {
                "id": 2,
                "name_abbreviation": "1-800 Contacts, Incorporated v. Lens.Com, Incorporated",
                "citations": [
                    {
                        "cite": "755 F. Supp. 2d 1151",
                        "type": "official"
                    }
                ],
                "decision_date": "2010-12-14",
            },
        ]})
    # mock case detail results
    requests_mock.get('/v1/cases/12345/', json={
        "id": 12345,
        "name": "1-800 CONTACTS, INC., Plaintiff-Appellant/Cross-Appellee, v. LENS.COM, INC.",
        "name_abbreviation": "1-800 Contacts, Inc. v. Lens.Com, Inc.",
        "decision_date": "2013-07-16",
        "docket_number": "Nos. 11-4114, 11-4204, 12-4022",
        "citations": [
            {
                "cite": "722 F.3d 1229",
                "type": "official"
            }
        ],
        "court": {
            "name_abbreviation": "10th Cir.",
            "name": "United States Court of Appeals for the Tenth Circuit",
            "id": 8771
        },
        "casebody": {
            "data": """
                <section class="casebody" data-case-id="32044132252420_0111" data-firstpage="1229" data-lastpage="1257">
                    <section class="head-matter">
                        <h4 class="parties" id="b1241-8">1-800 CONTACTS, INC., Plaintiff-Appellant/Cross-Appellee, v. LENS.COM, INC.</h4>
                        <p class="attorneys" id="b1245-28"><a class="page-label">*1233</a>Mark A. Miller, Holland &amp; Hart LLP</p>
                        <p class="attorneys" id="b1246-4">Scott R. Ryther, Phillips Ryther <em>&amp; </em>Winchester</p>
                    </section>
                    <article class="opinion" data-type="majority">
                        <p class="author" id="b1246-6">HARTZ, Circuit Judge.</p>
                        <p id="b1246-7">The Lanham Act, 15 U.S.C. §§ 1051-1127 ...</p>
                    </article>
                </section>
            """,
            "status": "ok"
        }
    })


@pytest.fixture(scope='function')
def assert_num_queries(pytestconfig, monkeypatch):
    """
        Fixture based on django_assert_num_queries, but modified to specify query type and print the line of code
        that triggered the query.

        Provide a context manager to assert which queries will be run by a block of code. Example:

            def test_foo(assert_num_queries):
                with assert_num_queries(select=1, update=2):
                    # run one select and two updates

        Suggestions for adding this to existing tests: start by running with counts empty:

            with assert_num_queries():

        Run the test as:

            pytest -k test_foo -v

        Ensure that the queries run are as expected, then insert the correct counts based on the error message.
    """
    python_lib_path = get_python_lib()

    class TracingDebugWrapper(django_db_utils.CursorDebugWrapper):
        def log_message(self, message):
            django_db_utils.logger.debug(message)

        def get_userland_stack_frame(self, stack):
            for stack_frame in stack[2:]:
                if stack_frame.code_context and not stack_frame.filename.startswith(python_lib_path):
                    return stack_frame
            return None

        def capture_stack(self):
            stack = inspect.stack()
            userland_stack_frame = self.get_userland_stack_frame(stack)

            self.db.queries_log[-1].update({
                'stack': stack,
                'userland_stack_frame': userland_stack_frame,
            })

            if userland_stack_frame:
                self.log_message("Previous SQL query called by %s:%s:\n%s" % (
                    userland_stack_frame.filename,
                    userland_stack_frame.lineno,
                    userland_stack_frame.code_context[0].rstrip()))

        def execute(self, *args, **kwargs):
            try:
                return super().execute(*args, **kwargs)
            finally:
                self.capture_stack()

        def executemany(self, *args, **kwargs):
            try:
                return super().executemany(*args, **kwargs)
            finally:
                self.capture_stack()

    monkeypatch.setattr(BaseDatabaseWrapper, 'make_debug_cursor', lambda self, cursor: TracingDebugWrapper(cursor, self))

    @contextmanager
    def _assert_num_queries(db='default', **expected_counts):
        conn = connections[db]
        with CaptureQueriesContext(conn) as context:
            yield
            query_counts = defaultdict(int)
            for q in context.captured_queries:
                query_type = q['sql'].split(" ", 1)[0].lower()
                if query_type not in ('savepoint', 'release', 'set', 'show'):
                    query_counts[query_type] += 1
            if expected_counts != query_counts:
                msg = "Unexpected queries: expected %s, got %s" % (expected_counts, dict(query_counts))
                if pytestconfig.getoption('verbose') > 0:
                    msg += '\n\nQueries:\n========\n\n'
                    for q in context.captured_queries:
                        stack_frames = q['stack'] if pytestconfig.getoption("verbose") > 1 else [q['userland_stack_frame']] if q['userland_stack_frame'] else []
                        for stack_frame in stack_frames:
                            msg += "%s:%s:\n%s\n" % (stack_frame.filename, stack_frame.lineno, stack_frame.code_context[0].rstrip())
                        short_sql = re.sub(r'\'.*?\'', "'<str>'", q['sql'], flags=re.DOTALL)
                        msg += "%s\n\n" % short_sql
                else:
                    msg += " (add -v option to show queries, or -v -v to show queries with full stack trace)"
                pytest.fail(msg)

    return _assert_num_queries


@pytest.fixture
def reset_sequences(django_db_reset_sequences):
    """
        Reset database IDs and Factory sequence IDs. Use this if you need to have predictable IDs between runs.
        This fixture must be included first (before other fixtures that use the db).
    """
    for factory_class in globals().values():
        if inspect.isclass(factory_class) and issubclass(factory_class, factory.Factory):
            factory_class.reset_sequence(force=True)


@pytest.fixture
def client():
    """
        A version of the Django test client that allows us to specify a user login for a particular request with an
        `as_user` parameter, like `client.get(url, as_user=user).
    """
    from django.test.client import Client
    session_key = settings.SESSION_COOKIE_NAME
    class UserClient(Client):
        def request(self, *args, **kwargs):
            as_user = kwargs.pop('as_user', None)
            if as_user:
                # If as_user is provided, store the current value of the session cookie, call force_login, and then
                # reset the current value after the request is over.
                previous_session = self.cookies.get(session_key)
                self.force_login(as_user)
                try:
                    return super().request(*args, **kwargs)
                finally:
                    if previous_session:
                        self.cookies[session_key] = previous_session
                    else:
                        self.cookies.pop(session_key)
            else:
                return super().request(*args, **kwargs)
    return UserClient()<|MERGE_RESOLUTION|>--- conflicted
+++ resolved
@@ -128,10 +128,6 @@
     draft_mode_of_published_casebook=True
     provenance = factory.LazyAttribute(lambda _: [CasebookFactory.create().id])
     contentcollaborator_set = factory.RelatedFactory('conftest.ContentCollaboratorFactory', 'content', can_edit=True)
-<<<<<<< HEAD
-
-=======
->>>>>>> 13440329
 
 
 @register_factory
