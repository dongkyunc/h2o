from django.conf import settings
from django.contrib.auth import views as auth_views
from django.shortcuts import redirect
from django.urls import path, register_converter, include
from django.urls.converters import UUIDConverter
from django.views.generic import RedirectView, TemplateView
from rest_framework.urlpatterns import format_suffix_patterns

from .models import Casebook, Section, ContentNode, ContentAnnotation, LegalDocument, SavedImage
from .test.test_permissions_helpers import no_perms_test
from .url_converters import IdSlugConverter, OrdinalSlugConverter, register_model_converter
from .utils import fix_after_rails
from . import views, forms


register_converter(IdSlugConverter, "idslug")
register_converter(OrdinalSlugConverter, "ordslug")
register_model_converter(Casebook)
register_model_converter(Section)
register_model_converter(ContentNode, "resource")
register_model_converter(ContentAnnotation, "annotation")
register_model_converter(LegalDocument)
register_model_converter(SavedImage, name="image_uuid", base=UUIDConverter, field="external_id")

# these patterns will have optional format suffixes added, like '.json'
drf_urlpatterns = [
    # annotations
    path(
        "resources/<resource:resource>/annotations/<annotation:annotation>",
        views.AnnotationDetailView.as_view(),
        name="annotation_detail",
    ),
    path(
        "resources/<resource:resource>/annotations",
        views.AnnotationListView.as_view(),
        name="annotation_list",
    ),
    path(
        "casebook/<idslug:casebook_param>/toc/<idslug:section_id>",
        views.SectionTOCView.as_view(),
        name="toc_list",
    ),
    path(
        "casebook/<idslug:casebook_param>/toc",
        views.CasebookTOCView.as_view(),
        name="casebook_toc_list",
    ),
    path(
        "casebook/<idslug:casebook_param>/info",
        views.CasebookInfoView.as_view(),
        name="casebook_info",
    ),
    path("api/titles/", no_perms_test(views.CommonTitleView.as_view()), name="new_title"),
    path(
        "api/titles/<int:title_id>",
        no_perms_test(views.CommonTitleView.as_view()),
        name="edit_title",
    ),
]

urlpatterns = format_suffix_patterns(drf_urlpatterns) + [
    path("", views.index, name="index"),
    path("casebooks/archived/", views.archived_casebooks, name="archived_casebooks"),
    # users
    path("users/<int:user_id>/", views.dashboard, name="dashboard"),
    path("accounts/new/", views.sign_up, name="sign_up"),
    path("accounts/edit/", views.edit_user, name="edit_user"),
    # built-in Django auth views for login/logout/password update/password reset, with overrides to replace the form or tweak behavior in some views
    path("accounts/password_reset/", no_perms_test(views.reset_password), name="password_reset"),
    path(
        "accounts/reset/<uidb64>/<token>/",
        no_perms_test(
            auth_views.PasswordResetConfirmView.as_view(form_class=forms.SetPasswordForm)
        ),
        name="password_reset_confirm",
    ),
    path("accounts/", include("django.contrib.auth.urls")),
    # author urls
    path("author/<slug:user_slug>/", no_perms_test(views.dashboard), name="pretty_dashboard"),
    path(
        "author/<slug:user_slug>/<slug:title_slug>/",
        no_perms_test(views.pretty_url_dispatch),
        name="pretty_casebook",
    ),
    path(
        "author/<slug:user_slug>/<slug:title_slug>/<ordslug:content_param>",
        no_perms_test(views.pretty_url_dispatch),
        name="pretty_section",
    ),
    # search
    path("search/sources/", views.search_sources, name="search_sources"),
    path("search/<int:source>/", views.search_using, name="search_using"),
    path("search/", views.internal_search, name="internal_search"),
    # legal_docs
    path("documents/fetch/<int:source>/", views.import_from_source, name="from_source"),
    path("documents/<int:legal_doc_id>/", views.display_legal_doc, name="display_legal_doc"),
    path("documents/update/<resource:node>/", views.update_legal_doc, name="update_legal_doc"),
    # resources
    path(
        "casebooks/<idslug:casebook_param>/resources/<ordslug:resource_param>/layout/",
        RedirectView.as_view(pattern_name="resource", permanent=True),
    ),
    path(
        "casebooks/<idslug:casebook_param>/resources/<ordslug:resource_param>/edit/",
        views.edit_resource,
        name="edit_resource",
    ),
    path(
        "casebooks/<idslug:casebook_param>/resources/<ordslug:resource_param>/annotate/",
        views.annotate_resource,
        name="annotate_resource",
    ),
    path(
        "casebooks/<idslug:casebook_param>/resources/<ordslug:resource_param>/",
        views.ResourceView.as_view(),
        name="resource",
    ),
    path(
        "casebooks/<idslug:casebook_param>/resources/<ordslug:resource_param>",
        no_perms_test(views.ResourceView.as_view()),
    ),
    # sections
    path(
        "casebooks/<idslug:casebook_param>/sections/<ordslug:section_param>/layout/",
        views.edit_section,
        name="edit_section",
    ),
    path(
        "casebooks/<idslug:casebook_param>/sections/<ordslug:section_param>/edit/",
        RedirectView.as_view(pattern_name="edit_section", permanent=True),
    ),
    path(
        "casebooks/<idslug:casebook_param>/sections/<ordslug:section_param>/",
        views.SectionView.as_view(),
        name="section",
    ),
    path(
        "casebooks/<idslug:casebook_param>/sections/<ordslug:section_param>",
        no_perms_test(views.SectionView.as_view()),
    ),
    # sections and resources
    path("casebooks/<idslug:casebook_param>/new/section", views.new_section, name="new_section"),
    path("casebooks/<idslug:casebook_param>/new/text", views.new_text, name="new_text"),
    path("casebooks/<idslug:casebook_param>/new/link", views.new_link, name="new_link"),
    path(
        "casebooks/<idslug:casebook_param>/new/legaldoc", views.new_legal_doc, name="new_legal_doc"
    ),
    path(
        "casebooks/<idslug:casebook_param>/new/bulk",
        views.new_from_outline,
        name="new_from_outline",
    ),
    path(
        "casebooks/<idslug:casebook_param>/sections/<ordslug:section_param>/credits/",
        views.show_credits,
        name="show_resource_credits",
    ),
    path(
        "casebooks/<idslug:casebook_param>/sections/<ordslug:section_param>/related/",
        views.show_related,
        name="show_section_related",
    ),
    # reordering nodes
    path(
        "casebooks/<idslug:casebook_param>/sections/<ordslug:section_param>/reorder/<ordslug:node_param>",
        views.reorder_node,
        name="reorder_node",
    ),
    path(
        "casebooks/<idslug:casebook_param>/reorder/<ordslug:node_param>",
        views.reorder_node,
        name="reorder_node",
    ),
    # casebooks
<<<<<<< HEAD
    path('casebooks/<idslug:casebook_param>/layout/', views.edit_casebook, name='edit_casebook'),
    path('casebooks/<idslug:casebook_param>/edit/', RedirectView.as_view(pattern_name='edit_casebook', permanent=True)),
    path('casebooks/<idslug:casebook_param>/clone/', views.clone_casebook, name='clone'),
    path('casebooks/<idslug:from_casebook_dict>/sections/<ordslug:from_section_dict>/clone/to/<idslug:to_casebook_dict>/', views.clone_casebook_nodes, name='clone_nodes'),
    path('casebooks/<idslug:casebook_param>/create_draft/', views.create_draft, name='create_draft'),
    path('casebooks/<idslug:casebook_param>/credits/', views.show_credits, name='show_credits'),
    path('casebooks/<idslug:casebook_param>/related/', views.show_related, name='show_related'),
    path('casebooks/<idslug:casebook_param>/settings/', views.casebook_settings, name='casebook_settings'),
    path('casebooks/<idslug:casebook_param>/history/', views.casebook_history, name='casebook_history'),
    path('casebooks/<idslug:casebook_param>/outline/', views.casebook_outline, name='casebook_outline'),
    path('casebooks/<idslug:casebook_param>/follow/', views.follow_casebook, name='follow_casebook'),
    path('casebooks/<idslug:casebook_param>/search/', views.casebook_search, name='casebook_search'),
    
=======
    path("casebooks/<idslug:casebook_param>/layout/", views.edit_casebook, name="edit_casebook"),
    path(
        "casebooks/<idslug:casebook_param>/edit/",
        RedirectView.as_view(pattern_name="edit_casebook", permanent=True),
    ),
    path("casebooks/<idslug:casebook_param>/clone/", views.clone_casebook, name="clone"),
    path(
        "casebooks/<idslug:from_casebook_dict>/sections/<ordslug:from_section_dict>/clone/to/<idslug:to_casebook_dict>/",
        views.clone_casebook_nodes,
        name="clone_nodes",
    ),
    path(
        "casebooks/<idslug:casebook_param>/create_draft/", views.create_draft, name="create_draft"
    ),
    path("casebooks/<idslug:casebook_param>/credits/", views.show_credits, name="show_credits"),
    path("casebooks/<idslug:casebook_param>/related/", views.show_related, name="show_related"),
    path(
        "casebooks/<idslug:casebook_param>/settings/",
        views.casebook_settings,
        name="casebook_settings",
    ),
    path(
        "casebooks/<idslug:casebook_param>/history/",
        views.casebook_history,
        name="casebook_history",
    ),
    path(
        "casebooks/<idslug:casebook_param>/outline/",
        views.casebook_outline,
        name="casebook_outline",
    ),
    path(
        "casebooks/<idslug:casebook_param>/follow/", views.follow_casebook, name="follow_casebook"
    ),
    path(
        "casebooks/<idslug:casebook_param>/search/", views.search_casebook, name="search_casebook"
    ),
>>>>>>> abee122b
    # TODO: we temporarily need to list with and without trailing slash, to handle POSTs without slashes
    path("casebooks/<idslug:casebook_param>/", views.CasebookView.as_view(), name="casebook"),
    path("casebooks/<idslug:casebook_param>", no_perms_test(views.CasebookView.as_view())),
    path("casebooks/new", views.new_casebook, name="new_casebook"),
    # export
    path("casebooks/<casebook:node>/export.<file_type>", views.export, name="export_casebook"),
    path("sections/<section:node>/export.<file_type>", views.export, name="export_section"),
    path("resources/<resource:node>/export.<file_type>", views.export, name="export_resource"),
    # images
    path("image/", no_perms_test(views.upload_image), name="upload_image"),
    path("image/<image_uuid>", no_perms_test(views.view_image), name="image_url"),
    # canonical paths for static pages
    path("pages/about/", TemplateView.as_view(template_name="pages/about.html"), name="about"),
    path(
        "pages/privacy-policy/",
        TemplateView.as_view(template_name="pages/privacy-policy.html"),
        name="privacy-policy",
    ),
    path(
        "pages/terms-of-service/",
        TemplateView.as_view(template_name="pages/terms-of-service.html"),
        name="terms-of-service",
    ),
    path("pages/faq/", TemplateView.as_view(template_name="pages/faq.html"), name="faq"),
    path("robots.txt", TemplateView.as_view(template_name="robots.txt"), name="robots_txt"),
    # TODO: remove pages/ from the above URLs and use these redirects
    # path('pages/about/', RedirectView.as_view(pattern_name='about', permanent=True)),
    # path('pages/privacy-policy/', RedirectView.as_view(pattern_name='privacy-policy', permanent=True)),
    # path('pages/terms-of-service/', RedirectView.as_view(pattern_name='terms-of-service', permanent=True)),
    # path('pages/faq/', RedirectView.as_view(pattern_name='faq', permanent=True)),
    # redirects
    path(
        "subscribe",
        no_perms_test(
            lambda request: redirect(
                "https://opencasebook.us1.list-manage.com/subscribe?u=894c9c0d9d7d7c5f8de8d76aa&id=89f2a23e12"
            )
        ),
    ),
]
fix_after_rails("some routes don't have end slashes for rails compatibility")
fix_after_rails("remove pages/ from static pages URLs")

# debugging routes to see error pages
# for example, http://localhost:8000/404 triggers an actual 404
# and http://localhost:8000/404.html shows the 404 template
if settings.DEBUG or settings.TESTING:
    from .test import views as test_views

    urlpatterns += [
        path(error_page, TemplateView.as_view(template_name=error_page), name=error_page)
        for error_page in ("400.html", "403.html", "403_csrf.html", "404.html", "500.html")
    ]
    urlpatterns += [
        path(error_page, no_perms_test(getattr(test_views, f"raise_{error_page}")), name=error_page)
        for error_page in ("400", "403", "403_csrf", "404", "500")
    ]<|MERGE_RESOLUTION|>--- conflicted
+++ resolved
@@ -172,21 +172,6 @@
         name="reorder_node",
     ),
     # casebooks
-<<<<<<< HEAD
-    path('casebooks/<idslug:casebook_param>/layout/', views.edit_casebook, name='edit_casebook'),
-    path('casebooks/<idslug:casebook_param>/edit/', RedirectView.as_view(pattern_name='edit_casebook', permanent=True)),
-    path('casebooks/<idslug:casebook_param>/clone/', views.clone_casebook, name='clone'),
-    path('casebooks/<idslug:from_casebook_dict>/sections/<ordslug:from_section_dict>/clone/to/<idslug:to_casebook_dict>/', views.clone_casebook_nodes, name='clone_nodes'),
-    path('casebooks/<idslug:casebook_param>/create_draft/', views.create_draft, name='create_draft'),
-    path('casebooks/<idslug:casebook_param>/credits/', views.show_credits, name='show_credits'),
-    path('casebooks/<idslug:casebook_param>/related/', views.show_related, name='show_related'),
-    path('casebooks/<idslug:casebook_param>/settings/', views.casebook_settings, name='casebook_settings'),
-    path('casebooks/<idslug:casebook_param>/history/', views.casebook_history, name='casebook_history'),
-    path('casebooks/<idslug:casebook_param>/outline/', views.casebook_outline, name='casebook_outline'),
-    path('casebooks/<idslug:casebook_param>/follow/', views.follow_casebook, name='follow_casebook'),
-    path('casebooks/<idslug:casebook_param>/search/', views.casebook_search, name='casebook_search'),
-    
-=======
     path("casebooks/<idslug:casebook_param>/layout/", views.edit_casebook, name="edit_casebook"),
     path(
         "casebooks/<idslug:casebook_param>/edit/",
@@ -222,9 +207,8 @@
         "casebooks/<idslug:casebook_param>/follow/", views.follow_casebook, name="follow_casebook"
     ),
     path(
-        "casebooks/<idslug:casebook_param>/search/", views.search_casebook, name="search_casebook"
-    ),
->>>>>>> abee122b
+        "casebooks/<idslug:casebook_param>/search/", views.casebook_search, name="casebook_search"
+    ),
     # TODO: we temporarily need to list with and without trailing slash, to handle POSTs without slashes
     path("casebooks/<idslug:casebook_param>/", views.CasebookView.as_view(), name="casebook"),
     path("casebooks/<idslug:casebook_param>", no_perms_test(views.CasebookView.as_view())),
