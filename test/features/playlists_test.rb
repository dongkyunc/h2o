--- conflicted
+++ resolved
@@ -54,7 +54,6 @@
       @user = users(:student_user)
       @student_playlist = playlists(:student_playlist)
       sign_in(@user)
-<<<<<<< HEAD
     end
 
     scenario 'can see private playlists they made', solr: true do
@@ -103,56 +102,6 @@
         in the playlist. You will be emailed when the process has completed.'
     end
 
-=======
-    end
-
-    scenario 'can see private playlists they made', solr: true do
-      # if a user makes a private playlist it doesn't
-      # show up in their search results
-      # they can only see it on their dashboard
-
-      visit user_path(@user.id)
-      assert_content @student_playlist.name
-    end
-
-    scenario 'creating a playlist', solr: true, js: true do
-      visit root_path
-      click_link 'CREATE'
-      click_link 'Playlist'
-
-      fill_in 'Name', with: 'Name of a new playlist!'
-      # find('#playlist_description').set('This is a description about a playlist')
-      # This is the pattern to edit inside the rich text box:
-      within_frame find('#playlist_description_input .mce-tinymce iframe', visible: false) do
-        find('body').set 'This is a description about a playlist'
-      end
-
-      ## I have no idea how the submit button is on this form.
-      # unlike the defaults/link form this form doesn't change
-      # the url. This button must be added with jquery.. I don't
-      # see where it's added. Either way the button doesn't show up
-      # in the body
-
-      # I am not sure why clicking 'Submit' doesn't do this, but this works...
-      execute_script 'h2o_global.submitGenericNode();'
-      # click_button 'Submit'
-
-      assert_content "Name of a new playlist! by #{@user.attribution}"
-    end
-
-    scenario 'cloning a playlist', solr: true, js: true do
-      visit playlist_path(@public_playlist.id)
-
-      click_link 'Clone Playlist'
-
-      fill_in 'Name*', with: "Clone of #{@public_playlist.name}"
-      click_button 'Submit'
-
-      assert_content 'The system is cloning the playlist and every item
-        in the playlist. You will be emailed when the process has completed.'
-    end
-
->>>>>>> 327eb8fc
     scenario 'editing a playlist', solr: true, js: true do
       public_case = cases(:public_case_1)
       link = defaults(:link_one)
@@ -170,53 +119,39 @@
 
       # adding cases
       fill_in 'add_item_term', with: "\"#{public_case.short_name}\"" # Use exact search to not pick up a bunch of cases
-
       click_link 'add_item_search'
       assert_content '1 Result' # Make sure to wait for results  before dragging
       simulate_drag "#listing_cases_#{public_case.id} .dd-handle", '.main_playlist' # custom drag handler that works with nesting library
       assert_content 'You may not edit name or description' # make sure to wait for drag to finish
       click_link 'SUBMIT'
-
       assert_content "2 #{public_case.short_name}" # passes!
 
       # adding texts
-<<<<<<< HEAD
       fill_in 'add_item_term', with: "\"#{text_block.name}\""
-
       click_link 'add_item_search'
       fill_in 'add_item_term', with: ''
       assert_content "#{text_block.name}"
-
       simulate_drag "#listing_text_blocks_#{text_block.id} .dd-handle", '.main_playlist li:first-child'
       click_link 'SUBMIT'
-
       assert_content "2 #{text_block.name}" # passes!
 
       # adding links (in future, all "media" will be URLs)
       fill_in 'add_item_term', with: "\"#{link.name}\""
-
       click_link 'add_item_search'
       fill_in 'add_item_term', with: ''
       assert_content "#{link.name}"
-
       simulate_drag "#listing_defaults_#{link.id} .dd-handle", '.main_playlist li:first-child'
-
       click_link 'SUBMIT'
       assert_no_link 'SUBMIT'
-
       assert_content "2 Show/Hide More #{link.name}" # passes!
 
       # adding playlists
       fill_in 'add_item_term', with: "\"#{@public_playlist.name}\""
-
       click_link 'add_item_search'
       fill_in 'add_item_term', with: ""
       assert_content "\"#{@public_playlist.name}\""
-
       simulate_drag "#listing_playlists_#{@public_playlist.id} .dd-handle", '.main_playlist li:first-child'
-
       click_link 'SUBMIT'
-
       assert_content "2 Show/Hide More #{@public_playlist.name}" # passes!
 
       # reordering material
@@ -228,44 +163,10 @@
       # removing material
       playlist_item = @student_playlist.playlist_items.first
       assert_content playlist_item.name
-
       find("li.listitem#{playlist_item.id} a.delete-playlist-item").click
-
       click_link 'YES'
 
       refute_content playlist_item.name
-=======
-      fill_in 'add_item_term', with: text_block.name
-      click_link 'add_item_search'
-      text_block_listing = page.find('#listing_text_blocks_1')
-      text_block_listing.drag_to(playlist_list)
-      click_button 'SUBMIT'
-
-      # adding links (in future, all "media" will be URLs)
-      fill_in 'add_item_term', with: link.name
-      click_link 'add_item_search'
-      link_listing = page.find('#listing_defaults_1')
-      link_listing.drag_to(playlist_list)
-      click_button 'SUBMIT'
-
-      # adding playlists
-      fill_in 'add_item_term', with: @public_playlist.name
-      click_link 'add_item_search'
-      playlist_listing = page.find('#listing_playlists_1')
-      playlist_listing.drag_to(playlist_list)
-      click_button 'SUBMIT'
-
-      # reordering material
-      list_item_1 = page.find('#playlist_item_1')
-
-      # removing material
-      # this is dependent that playlist_item_1 exists. If you delete an item they do
-      # not automatically reassign values
-      playlist_name = @student_playlist.playlist_item_1.name
-      assert_content "#{playlist_name}"
-      click_link 'playlist_item_1 delete_playlist_item'
-      refute_conten "#{playlist_name}"
->>>>>>> 327eb8fc
     end
   end
 end