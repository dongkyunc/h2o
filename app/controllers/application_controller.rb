--- conflicted
+++ resolved
@@ -18,8 +18,6 @@
     return false if request.xhr?
   end
 
-<<<<<<< HEAD
-=======
   def load_single_resource
     return if ['user_sessions', 'password_resets', 'login_notifiers', 'base', 'pages', 'rails_admin/main', 'cap_api_imports'].include?(params[:controller])
 
@@ -53,7 +51,6 @@
     end
   end
 
->>>>>>> 903bbc13
   def action_check
     params.fetch(:action).to_sym
   end
@@ -209,7 +206,7 @@
         facet(:primary)
         facet(:secondary)
       end
-      
+
       paginate :page => params[:page], :per_page => params[:per_page]
       order_by params[:sort].to_sym, params[:order].to_sym
     end
