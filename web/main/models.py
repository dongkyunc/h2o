--- conflicted
+++ resolved
@@ -819,20 +819,13 @@
 
 
 def dump_search_results(parts):
-<<<<<<< HEAD
-    return ([{k: '...' if k == 'created_at' else v for k, v in r.metadata.items()} for r in parts[0].object_list],) + tuple(parts[1:])
-=======
-    results, counts, facets = parts
     return (
         [
             {k: "..." if k == "created_at" else v for k, v in r.metadata.items()}
-            for r in results.object_list
+            for r in parts[0].object_list
         ],
-        counts,
-        facets,
-    )
-
->>>>>>> abee122b
+    ) + tuple(parts[1:])
+
 
 class SearchIndex(models.Model):
     result_id = models.IntegerField()
@@ -1029,88 +1022,14 @@
         raise ProgrammingError("Internal full-text search view has not been created correctly!")
 
     @classmethod
-<<<<<<< HEAD
-    def casebook_fts(cls, casebook_id: int, category: ("legal_doc_fulltext", "textblock"), query_str: str, page_size=10, page=1):
-=======
-    def _search(
-        cls,
-        category,
-        query=None,
-        page_size=10,
-        page=1,
-        filters={},
-        facet_fields=[],
-        order_by=None,
-        base_query=None,
-    ):
-        """
-        See SearchIndex._search for more test cases. This should be inherited
-        from a common ancestor probably.
-        """
-        if base_query is None:
-            base_query = cls.objects.all()
-        query_vector = SearchQuery(query, config="english") if query else None
-        if query_vector:
-            base_query = base_query.filter(document=query_vector)
-        for k, v in filters.items():
-            base_query = base_query.filter(**{f"metadata__{k}": v})
-
-        # get results
-        results = base_query.filter(category=category).only("result_id", "metadata")
-        if query_vector:
-            results = results.annotate(rank=SearchRank(F("document"), query_vector))
-
-        display_name = get_display_name_field(category)
-        order_by_expression = [display_name]
-        if order_by:
-            # Treat 'decision date' like 'created at', so that sort-by-date is maintained
-            # when switching between case and casebook tab.
-            fix_after_rails('consider renaming these params "date".')
-            if query and order_by == "score":
-                order_by_expression = ["-rank", display_name]
-            elif category == "casebook":
-                if order_by in ["created_at", "effective_date"]:
-                    order_by_expression = ["-metadata__created_at", display_name]
-            elif category == "case":
-                if order_by in ["created_at", "effective_date"]:
-                    order_by_expression = ["-metadata__effective_date", display_name]
-
-        results = results.order_by(*order_by_expression)
-        results = Paginator(results, page_size).get_page(page)
-
-        # get counts
-        counts = {
-            c["category"]: c["total"]
-            for c in base_query.values("category").annotate(total=Count("category"))
-        }
-        results.__dict__["count"] = counts.get(
-            category, 0
-        )  # hack to avoid redundant query for count
-
-        # get facets
-        facets = {}
-        for facet in facet_fields:
-            facet_param = f"metadata__{facet}"
-            facets[facet] = (
-                base_query.filter(category=category)
-                .exclude(**{facet_param: ""})
-                .order_by(facet_param)
-                .values_list(facet_param, flat=True)
-                .distinct()
-            )
-
-        return results, counts, facets
-
-    @classmethod
     def casebook_fts(
         cls,
         casebook_id: int,
         category: ("legal_doc_fulltext", "textblock"),
-        query: str,
-        *args,
-        **kwargs,
+        query_str: str,
+        page_size=10,
+        page=1,
     ):
->>>>>>> abee122b
         """
         Given a casebook ID and search parameters, run a full-text search on
         all text within the casebook. Currently, this only searches through legal
@@ -1156,53 +1075,40 @@
         """
         casebook = Casebook.objects.get(id=casebook_id)
 
-<<<<<<< HEAD
         query_vector = SearchQuery(query_str, config="english") if query_str else None
 
         base_query = None
         if category == "legal_doc_fulltext":
-            legal_doc_ids = casebook.contents.filter(resource_type="LegalDocument").values_list("resource_id", flat=True)
-            base_query = FullTextSearchIndex.objects.filter(category="legal_doc_fulltext").filter(result_id__in=legal_doc_ids)
+            legal_doc_ids = casebook.contents.filter(resource_type="LegalDocument").values_list(
+                "resource_id", flat=True
+            )
+            base_query = FullTextSearchIndex.objects.filter(category="legal_doc_fulltext").filter(
+                result_id__in=legal_doc_ids
+            )
         elif category == "textblock":
-            textblock_ids = casebook.contents.filter(resource_type="TextBlock").values_list("resource_id", flat=True)
-            base_query = FullTextSearchIndex.objects.filter(category=category).filter(result_id__in=textblock_ids)
+            textblock_ids = casebook.contents.filter(resource_type="TextBlock").values_list(
+                "resource_id", flat=True
+            )
+            base_query = FullTextSearchIndex.objects.filter(category=category).filter(
+                result_id__in=textblock_ids
+            )
         else:
-            textblock_ids = casebook.contents.filter(resource_type="Link").values_list("resource_id", flat=True)
-            base_query = FullTextSearchIndex.objects.filter(category=category).filter(result_id__in=textblock_ids)
+            textblock_ids = casebook.contents.filter(resource_type="Link").values_list(
+                "resource_id", flat=True
+            )
+            base_query = FullTextSearchIndex.objects.filter(category=category).filter(
+                result_id__in=textblock_ids
+            )
 
         if query_vector:
             base_query = base_query.filter(document=query_vector)
         results = base_query.filter(category=category)
-        results = results.annotate(rank=SearchRank(F('document'), query_vector))
+        results = results.annotate(rank=SearchRank(F("document"), query_vector))
         display_name = get_display_name_field(category)
         results = results.order_by("-rank", display_name)
         results = Paginator(results, page_size).get_page(page)
 
         ids = sorted([r.result_id for r in results])
-        query_class = ({"legal_doc_fulltext": LegalDocument, "textblock": TextBlock, "link":Link})[category]
-        content_name = "description" if category == "link" else "content"
-        headlines = query_class.objects.filter(id__in=ids).order_by('id').annotate(headlines=SearchHeadline(content_name, query_str, max_fragments=20, min_words=10, max_words=20)).values_list("headlines")
-=======
-        legal_doc_ids = casebook.contents.filter(resource_type="LegalDocument").values_list(
-            "resource_id", flat=True
-        )
-        legal_doc_query = FullTextSearchIndex.objects.filter(category="legal_doc_fulltext").filter(
-            result_id__in=legal_doc_ids
-        )
-
-        textblock_query = FullTextSearchIndex.objects.filter(category="textblock").filter(
-            metadata__casebook_id=casebook_id
-        )
-
-        link_query = FullTextSearchIndex.objects.filter(category="link").filter(
-            metadata__casebook_id=casebook_id
-        )
-
-        base_query = legal_doc_query | textblock_query | link_query
-        results = FullTextSearchIndex.search(
-            category, *args, base_query=base_query, query=query, **kwargs
-        )
-        ids = sorted([r.result_id for r in results[0]])
         query_class = ({"legal_doc_fulltext": LegalDocument, "textblock": TextBlock, "link": Link})[
             category
         ]
@@ -1212,12 +1118,11 @@
             .order_by("id")
             .annotate(
                 headlines=SearchHeadline(
-                    content_name, query, max_fragments=20, min_words=10, max_words=20
+                    content_name, query_str, max_fragments=20, min_words=10, max_words=20
                 )
             )
             .values_list("headlines")
         )
->>>>>>> abee122b
         headlines = {i: h for i, h in zip(ids, headlines)}
         for r in results:
             try:
